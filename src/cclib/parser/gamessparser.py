# -*- coding: utf-8 -*-
#
# Copyright (c) 2016, the cclib development team
#
# This file is part of cclib (http://cclib.github.io) and is distributed under
# the terms of the BSD 3-Clause License.

"""Parser for GAMESS(US) output files"""


from __future__ import print_function
import re

import numpy


from . import logfileparser
from . import utils


class GAMESS(logfileparser.Logfile):
    """A GAMESS/Firefly log file."""

    # Used to index self.scftargets[].
    SCFRMS, SCFMAX, SCFENERGY = list(range(3))

    def __init__(self, *args, **kwargs):

        # Call the __init__ method of the superclass
        super(GAMESS, self).__init__(logname="GAMESS", *args, **kwargs)

    def __str__(self):
        """Return a string representation of the object."""
        return "GAMESS log file %s" % (self.filename)

    def __repr__(self):
        """Return a representation of the object."""
        return 'GAMESS("%s")' % (self.filename)

    def normalisesym(self, label):
        """Normalise the symmetries used by GAMESS.

        To normalise, two rules need to be applied:
        (1) Occurences of U/G in the 2/3 position of the label
            must be lower-cased
        (2) Two single quotation marks must be replaced by a double

        >>> t = GAMESS("dummyfile").normalisesym
        >>> labels = ['A', 'A1', 'A1G', "A'", "A''", "AG"]
        >>> answers = map(t, labels)
        >>> print answers
        ['A', 'A1', 'A1g', "A'", 'A"', 'Ag']
        """

        if label[1:] == "''":
            end = '"'
        else:
            end = label[1:].replace("U", "u").replace("G", "g")
        return label[0] + end

    def before_parsing(self):

        self.firststdorient = True  # Used to decide whether to wipe the atomcoords clean
        self.cihamtyp = "none"  # Type of CI Hamiltonian: saps or dets.
        self.scftype = "none"  # Type of SCF calculation: BLYP, RHF, ROHF, etc.
        # The dictionary for Dunning basis sets
        self.dunningbas = {'CCD': 'cc-pVDZ','CCT': 'cc-pVTZ','CCQ': 'cc-pVQZ','CC5': 'cc-pV5Z', \
                'CC6': 'cc-pV6Z','ACCD': 'aug-cc-pVDZ','ACCT': 'aug-cc-pVTZ','ACCQ': 'aug-cc-pVQZ', \
                'ACC5': 'aug-cc-pV5Z','ACC6': 'aug-cc-pV6Z','CCDC': 'cc-pCVDZ','CCTC': 'cc-pCVTZ', \
                'CCQC': 'cc-pCVQZ','CC5C': 'cc-pCV5Z','CC6C': 'cc-pCV6Z','ACCDC': 'aug-cc-pCVDZ', \
                'ACCTC': 'aug-cc-pCVTZ','ACCQC': 'aug-cc-pCVQZ','ACC5C': 'aug-cc-pCV5Z'}

    def extract(self, inputfile, line):
        """Extract information from the file object inputfile."""
<<<<<<< HEAD
        
        # extract the version number first
        if line.find("GAMESS VERSION") >= 0:
            self.metadata["package_version"] = line.split()[4] + line.split()[5] + line.split()[6]
=======
>>>>>>> f2f28613

        if line[1:12] == "INPUT CARD>":
            return

        # extract the methods 
        if line[1:7] == "SCFTYP":
            method = line.split()[0][7:]
            if len(self.metadata["methods"]) == 0:
                self.metadata["methods"].append(method)

        # extract the basis set name
        if line[5:11] == "GBASIS":
            basnm1 = line.split()[0][7:]
            if basnm1 in self.dunningbas:
                self.metadata["basis_set"] = self.dunningbas[basnm1]
            else:
                if basnm1 == "PM3" or basnm1 == "AM1":
                    self.metadata["methods"].append(basnm1)
                if basnm1 == "STO" :
                    if line.split()[2] == "2":
                        self.metadata["basis_set"] = "STO-2G"
                    elif line.split()[2] == "3":
                        self.metadata["basis_set"] = "STO-3G"
                    elif line.split()[2] == "4":
                        self.metadata["basis_set"] = "STO-4G"
                    elif line.split()[2] == "5":
                        self.metadata["basis_set"] = "STO-5G"
                if basnm1 == "N21" :
                    if line.split()[2] == "3" and line.split()[3] == "POLAR=COMMON":
                        self.metadata["basis_set"] = "3-21G*"
                    if line.split()[2] == "3" and line.split()[3] == "POLAR=NONE":
                        self.metadata["basis_set"] = "3-21G"
                    if line.split()[2] == "4" and line.split()[3] == "POLAR=NONE":
                        self.metadata["basis_set"] = "4-21G"
                    if line.split()[2] == "6" and line.split()[3] == "POLAR=NONE":
                        self.metadata["basis_set"] = "6-21G"
                if basnm1 == "N31" :
                    if line.split()[2] == "6" and (line.split()[3] == "POLAR=POPN31" \
                            or line.split()[3] == "POLAR=POPLE"):
                        self.metadata["basis_set"] = "6-31G*"
                        line = next(inputfile)
                        if line.split()[-1] == "T":
                            self.metadata["basis_set"] = "6-31+G*"
                            line = next(inputfile)
                            if line.split()[1] == "0" and line.split()[3] == "T":
                                self.metadata["basis_set"] = "6-31++G*"
                            if line.split()[1] == "1" and line.split()[3] == "T":
                                self.metadata["basis_set"] = "6-31++G**"
                        else:
                            line = next(inputfile)
                            if line.split()[1] == "1":  #NPFUNC = 1
                                self.metadata["basis_set"] = "6-31G**"
                    if line.split()[2] == "6" and line.split()[3] == "POLAR=NONE":
                        self.metadata["basis_set"] = "6-31G"
                    if line.split()[2] == "4" and line.split()[3] == "POLAR=NONE":
                        self.metadata["basis_set"] = "4-31G"
                    if line.split()[2] == "4" and line.split()[3] == "POLAR=POPN31":
                        self.metadata["basis_set"] = "4-31G*"
                if basnm1 == "N311" :
                    if line.split()[2] == "6" and line.split()[3] == "POLAR=POPN311":
                        self.metadata["basis_set"] = "6-311G*"
                        line = next(inputfile)
                        if line.split()[-1] == "T":
                            self.metadata["basis_set"] = "6-311+G*"
                            line = next(inputfile)
                            if line.split()[1] == "0" and line.split()[3] == "T":
                                self.metadata["basis_set"] = "6-311++G*"
                            if line.split()[1] == "1" and line.split()[3] == "T":
                                self.metadata["basis_set"] = "6-311++G**"
                        else:
                            line = next(inputfile)
                            if line.split()[1] == "1":  #NPFUNC = 1
                                self.metadata["basis_set"] = "6-311G**"
                    if line.split()[2] == "6" and line.split()[3] == "POLAR=NONE":
                        self.metadata["basis_set"] = "6-311G"

        # We are looking for this line:
        #           PARAMETERS CONTROLLING GEOMETRY SEARCH ARE
        #           ...
        #           OPTTOL = 1.000E-04          RMIN   = 1.500E-03
        if line[10:18] == "OPTTOL =":
            if not hasattr(self, "geotargets"):
                opttol = float(line.split()[2])
                self.geotargets = numpy.array([opttol, 3. / opttol], "d")

        # Has to deal with such lines as:
        #  FINAL R-B3LYP ENERGY IS     -382.0507446475 AFTER  10 ITERATIONS
        #  FINAL ENERGY IS     -379.7594673378 AFTER   9 ITERATIONS
        # ...so take the number after the "IS"
        if line.find("FINAL") == 1:
            if not hasattr(self, "scfenergies"):
                self.scfenergies = []
            temp = line.split()
            self.scfenergies.append(utils.convertor(float(temp[temp.index("IS") + 1]), "hartree", "eV"))

        # For total energies after Moller-Plesset corrections, the output looks something like this:
        #
        # RESULTS OF MOLLER-PLESSET 2ND ORDER CORRECTION ARE
        #         E(0)=      -285.7568061536
        #         E(1)=         0.0
        #         E(2)=        -0.9679419329
        #       E(MP2)=      -286.7247480864
        # where E(MP2) = E(0) + E(2)
        #
        # With GAMESS-US 12 Jan 2009 (R3), the preceding text is different:
        #      DIRECT 4-INDEX TRANSFORMATION
        #      SCHWARZ INEQUALITY TEST SKIPPED          0 INTEGRAL BLOCKS
        #                     E(SCF)=       -76.0088477471
        #                       E(2)=        -0.1403745370
        #                     E(MP2)=       -76.1492222841
        #
        if line.find("RESULTS OF MOLLER-PLESSET") >= 0 or line[6:37] == "SCHWARZ INEQUALITY TEST SKIPPED":

            if not hasattr(self, "mpenergies"):
                self.mpenergies = []

            # Each iteration has a new print-out
            self.mpenergies.append([])

            # GAMESS-US presently supports only second order corrections (MP2)
            # PC GAMESS also has higher levels (3rd and 4th), with different output
            # Only the highest level MP4 energy is gathered (SDQ or SDTQ)
            while re.search("DONE WITH MP(\d) ENERGY", line) is None:

                line = next(inputfile)
                if len(line.split()) > 0:
                    # Only up to MP2 correction
                    if line.split()[0] == "E(MP2)=":
                        self.metadata["methods"].append("MP2")
                        mp2energy = float(line.split()[1])
                        self.mpenergies[-1].append(utils.convertor(mp2energy, "hartree", "eV"))
                    # MP2 before higher order calculations
                    if line.split()[0] == "E(MP2)":
                        mp2energy = float(line.split()[2])
                        self.mpenergies[-1].append(utils.convertor(mp2energy, "hartree", "eV"))
                    if line.split()[0] == "E(MP3)":
                        self.metadata["methods"].append("MP3")
                        mp3energy = float(line.split()[2])
                        self.mpenergies[-1].append(utils.convertor(mp3energy, "hartree", "eV"))
                    if line.split()[0] in ["E(MP4-SDQ)", "E(MP4-SDTQ)"]:
                        self.metadata["methods"].append("MP4")
                        mp4energy = float(line.split()[2])
                        self.mpenergies[-1].append(utils.convertor(mp4energy, "hartree", "eV"))

        # Total energies after Coupled Cluster calculations
        # Only the highest Coupled Cluster level result is gathered
        if line[12:23] == "CCD ENERGY:":
            self.metadata["methods"].append("CCD")
            if not hasattr(self, "ccenergies"):
                self.ccenergies = []
            ccenergy = float(line.split()[2])
            self.ccenergies.append(utils.convertor(ccenergy, "hartree", "eV"))
        if line.find("CCSD") >= 0 and line.split()[0:2] == ["CCSD", "ENERGY:"]:
            self.metadata["methods"].append("CCSD")
            if not hasattr(self, "ccenergies"):
                self.ccenergies = []
            ccenergy = float(line.split()[2])
            line = next(inputfile)
            if line[8:23] == "CCSD[T] ENERGY:":
                self.metadata["methods"].append("CCSD[T]")
                ccenergy = float(line.split()[2])
                line = next(inputfile)
                if line[8:23] == "CCSD(T) ENERGY:":
                    self.metadata["methods"].append("CCSD(T)")
                    ccenergy = float(line.split()[2])
            self.ccenergies.append(utils.convertor(ccenergy, "hartree", "eV"))

        # Also collect MP2 energies, which are always calculated before CC
        if line[8:23] == "MBPT(2) ENERGY:":
            if not hasattr(self, "mpenergies"):
                self.mpenergies = []
            self.mpenergies.append([])
            mp2energy = float(line.split()[2])
            self.mpenergies[-1].append(utils.convertor(mp2energy, "hartree", "eV"))

        # Extract charge and multiplicity
        if line[1:19] == "CHARGE OF MOLECULE":

            charge = int(line.split()[-1])
            self.set_attribute('charge', charge)

            line = next(inputfile)
            mult = int(line.split()[-1])
            self.set_attribute('mult', mult)

        # etenergies (originally used only for CIS runs, but now also TD-DFT)
        if "EXCITATION ENERGIES" in line and line.find("DONE WITH") < 0:

            if not hasattr(self, "etenergies"):
                self.etenergies = []

            get_etosc = False
            header = next(inputfile).rstrip()
            if header.endswith("OSC. STR."):
                # water_cis_dets.out does not have the oscillator strength
                # in this table...it is extracted from a different section below
                get_etosc = True
                self.etoscs = []

            self.skip_line(inputfile, 'dashes')

            line = next(inputfile)
            broken = line.split()
            while len(broken) > 0:

                # Take hartree value with more numbers, and convert.
                # Note that the values listed after this are also less exact!
                etenergy = float(broken[1])
                self.etenergies.append(utils.convertor(etenergy, "hartree", "cm-1"))
                if get_etosc:
                    etosc = float(broken[-1])
                    self.etoscs.append(etosc)
                broken = next(inputfile).split()

        # Detect the CI hamiltonian type, if applicable.
        # Should always be detected if CIS is done.
        if line[8:64] == "RESULTS FROM SPIN-ADAPTED ANTISYMMETRIZED PRODUCT (SAPS)":
            self.cihamtyp = "saps"
        if line[8:64] == "RESULTS FROM DETERMINANT BASED ATOMIC ORBITAL CI-SINGLES":
            self.cihamtyp = "dets"

        # etsecs (used only for CIS runs for now)
        if line[1:14] == "EXCITED STATE":
            if not hasattr(self, 'etsecs'):
                self.etsecs = []
            if not hasattr(self, 'etsyms'):
                self.etsyms = []
            statenumber = int(line.split()[2])
            spin = int(float(line.split()[7]))
            if spin == 0:
                sym = "Singlet"
            if spin == 1:
                sym = "Triplet"
            sym += '-' + line.split()[-1]
            self.etsyms.append(sym)
            # skip 5 lines
            for i in range(5):
                line = next(inputfile)
            line = next(inputfile)
            CIScontribs = []
            while line.strip()[0] != "-":
                MOtype = 0
                # alpha/beta are specified for hamtyp=dets
                if self.cihamtyp == "dets":
                    if line.split()[0] == "BETA":
                        MOtype = 1
                fromMO = int(line.split()[-3])-1
                toMO = int(line.split()[-2])-1
                coeff = float(line.split()[-1])
                # With the SAPS hamiltonian, the coefficients are multiplied
                #   by sqrt(2) so that they normalize to 1.
                # With DETS, both alpha and beta excitations are printed.
                # if self.cihamtyp == "saps":
                #    coeff /= numpy.sqrt(2.0)
                CIScontribs.append([(fromMO, MOtype), (toMO, MOtype), coeff])
                line = next(inputfile)
            self.etsecs.append(CIScontribs)

        # etoscs (used only for CIS runs now)
        if line[1:50] == "TRANSITION FROM THE GROUND STATE TO EXCITED STATE":
            if not hasattr(self, "etoscs"):
                self.etoscs = []

            # This was the suggested as a fix in issue #61, and it does allow
            # the parser to finish without crashing. However, it seems that
            # etoscs is shorter in this case than the other transition attributes,
            # so that should be somehow corrected and tested for.
            if "OPTICALLY" in line:
                pass
            else:
                statenumber = int(line.split()[-1])
                # skip 7 lines
                for i in range(8):
                    line = next(inputfile)
                strength = float(line.split()[3])
                self.etoscs.append(strength)

        # TD-DFT for GAMESS-US.
        # The format for excitations has changed a bit between 2007 and 2012.
        # Original format parser was written for:
        #
        #          -------------------
        #          TRIPLET EXCITATIONS
        #          -------------------
        #
        # STATE #   1  ENERGY =    3.027228 EV
        # OSCILLATOR STRENGTH =    0.000000
        #        DRF    COEF       OCC      VIR
        #        ---    ----       ---      ---
        #         35 -1.105383     35  ->   36
        #         69 -0.389181     34  ->   37
        #        103 -0.405078     33  ->   38
        #        137  0.252485     32  ->   39
        #        168 -0.158406     28  ->   40
        #
        # STATE #   2  ENERGY =    4.227763 EV
        # ...
        #
        # Here is the corresponding 2012 version:
        #
        #          -------------------
        #          TRIPLET EXCITATIONS
        #          -------------------
        #
        # STATE #   1  ENERGY =    3.027297 EV
        # OSCILLATOR STRENGTH =    0.000000
        # LAMBDA DIAGNOSTIC   =    0.925 (RYDBERG/CHARGE TRANSFER CHARACTER)
        # SYMMETRY OF STATE   =    A
        #                 EXCITATION  DE-EXCITATION
        #     OCC     VIR  AMPLITUDE      AMPLITUDE
        #      I       A     X(I->A)        Y(A->I)
        #     ---     ---   --------       --------
        #     35      36   -0.929190      -0.176167
        #     34      37   -0.279823      -0.109414
        # ...
        #
        # We discern these two by the presence of the arrow in the old version.
        #
        # The "LET EXCITATIONS" pattern used below catches both
        # singlet and triplet excitations output.
        if line[14:29] == "LET EXCITATIONS":

            self.etenergies = []
            self.etoscs = []
            self.etsecs = []
            etsyms = []

            self.skip_lines(inputfile, ['d', 'b'])

            # Loop while states are still being printed.
            line = next(inputfile)
            while line[1:6] == "STATE":

                self.updateprogress(inputfile, "Excited States")

                etenergy = utils.convertor(float(line.split()[-2]), "eV", "cm-1")
                etoscs = float(next(inputfile).split()[-1])
                self.etenergies.append(etenergy)
                self.etoscs.append(etoscs)

                # Symmetry is not always present, especially in old versions.
                # Newer versions, on the other hand, can also provide a line
                # with lambda diagnostic and some extra headers.
                line = next(inputfile)
                if "LAMBDA DIAGNOSTIC" in line:
                    line = next(inputfile)
                if "SYMMETRY" in line:
                    etsyms.append(line.split()[-1])
                    line = next(inputfile)
                if "EXCITATION" in line and "DE-EXCITATION" in line:
                    line = next(inputfile)
                if line.count("AMPLITUDE") == 2:
                    line = next(inputfile)

                self.skip_line(inputfile, 'dashes')

                CIScontribs = []
                line = next(inputfile)
                while line.strip():
                    cols = line.split()
                    if "->" in line:
                        i_occ_vir = [2, 4]
                        i_coeff = 1

                    else:
                        i_occ_vir = [0, 1]
                        i_coeff = 2
                    fromMO, toMO = [int(cols[i]) - 1 for i in i_occ_vir]
                    coeff = float(cols[i_coeff])
                    CIScontribs.append([(fromMO, 0), (toMO, 0), coeff])
                    line = next(inputfile)
                self.etsecs.append(CIScontribs)
                line = next(inputfile)

            # The symmetries are not always present.
            if etsyms:
                self.etsyms = etsyms

        # Maximum and RMS gradients.
        if "MAXIMUM GRADIENT" in line or "RMS GRADIENT" in line:

            parts = line.split()

            # Avoid parsing the following...

            ## YOU SHOULD RESTART "OPTIMIZE" RUNS WITH THE COORDINATES
            ## WHOSE ENERGY IS LOWEST.  RESTART "SADPOINT" RUNS WITH THE
            ## COORDINATES WHOSE RMS GRADIENT IS SMALLEST.  THESE ARE NOT
            ## ALWAYS THE LAST POINT COMPUTED!

            if parts[0] not in ["MAXIMUM", "RMS", "(1)"]:
                return

            if not hasattr(self, "geovalues"):
                self.geovalues = []

            # Newer versions (around 2006) have both maximum and RMS on one line:
            #       MAXIMUM GRADIENT =  0.0531540    RMS GRADIENT = 0.0189223
            if len(parts) == 8:
                maximum = float(parts[3])
                rms = float(parts[7])

            # In older versions of GAMESS, this spanned two lines, like this:
            #       MAXIMUM GRADIENT =    0.057578167
            #           RMS GRADIENT =    0.027589766
            if len(parts) == 4:
                maximum = float(parts[3])
                line = next(inputfile)
                parts = line.split()
                rms = float(parts[3])

            # FMO also prints two final one- and two-body gradients (see exam37):
            #   (1) MAXIMUM GRADIENT =  0.0531540    RMS GRADIENT = 0.0189223
            if len(parts) == 9:
                maximum = float(parts[4])
                rms = float(parts[8])

            self.geovalues.append([maximum, rms])

        # This is the input orientation, which is the only data available for
        # SP calcs, but which should be overwritten by the standard orientation
        # values, which is the only information available for all geoopt cycles.
        if line[11:50] == "ATOMIC                      COORDINATES":

            if not hasattr(self, "atomcoords"):
                self.atomcoords = []

            line = next(inputfile)
            atomcoords = []
            atomnos = []
            line = next(inputfile)
            while line.strip():
                temp = line.strip().split()
                atomcoords.append([utils.convertor(float(x), "bohr", "Angstrom") for x in temp[2:5]])
                atomnos.append(int(round(float(temp[1]))))  # Don't use the atom name as this is arbitary
                line = next(inputfile)

            self.set_attribute('atomnos', atomnos)
            self.atomcoords.append(atomcoords)

        if line[12:40] == "EQUILIBRIUM GEOMETRY LOCATED":
            # Prevent extraction of the final geometry twice
            if not hasattr(self, 'optdone'):
                self.optdone = []
            self.optdone.append(len(self.geovalues) - 1)

        # Make sure we always have optdone for geomtry optimization, even if not converged.
        if "GEOMETRY SEARCH IS NOT CONVERGED" in line:
            if not hasattr(self, 'optdone'):
                self.optdone = []

        # This is the standard orientation, which is the only coordinate
        # information available for all geometry optimisation cycles.
        # The input orientation will be overwritten if this is a geometry optimisation
        # We assume that a previous Input Orientation has been found and
        # used to extract the atomnos
        if line[1:29] == "COORDINATES OF ALL ATOMS ARE" and (not hasattr(self, "optdone") or self.optdone == []):

            self.updateprogress(inputfile, "Coordinates")

            if self.firststdorient:
                self.firststdorient = False
                # Wipes out the single input coordinate at the start of the file
                self.atomcoords = []

            self.skip_lines(inputfile, ['line', '-'])

            atomcoords = []
            line = next(inputfile)

            for i in range(self.natom):
                temp = line.strip().split()
                atomcoords.append(list(map(float, temp[2:5])))
                line = next(inputfile)
            self.atomcoords.append(atomcoords)

        # Section with SCF information.
        #
        # The space at the start of the search string is to differentiate from MCSCF.
        # Everything before the search string is stored as the type of SCF.
        # SCF types may include: BLYP, RHF, ROHF, UHF, etc.
        #
        # For example, in exam17 the section looks like this (note that this is GVB):
        #          ------------------------
        #          ROHF-GVB SCF CALCULATION
        #          ------------------------
        # GVB STEP WILL USE    119875 WORDS OF MEMORY.
        #
        #     MAXIT=  30   NPUNCH= 2   SQCDF TOL=1.0000E-05
        #     NUCLEAR ENERGY=        6.1597411978
        #     EXTRAP=T   DAMP=F   SHIFT=F   RSTRCT=F   DIIS=F  SOSCF=F
        #
        # ITER EX     TOTAL ENERGY       E CHANGE        SQCDF       DIIS ERROR
        #   0  0      -38.298939963   -38.298939963   0.131784454   0.000000000
        #   1  1      -38.332044339    -0.033104376   0.026019716   0.000000000
        # ... and will be terminated by a blank line.
        if line.rstrip()[-16:] == " SCF CALCULATION":

            # Remember the type of SCF.
            self.scftype = line.strip()[:-16]

            self.skip_line(inputfile, 'dashes')

            while line[:5] != " ITER":

                self.updateprogress(inputfile, "Attributes")

                # GVB uses SQCDF for checking convergence (for example in exam17).
                if "GVB" in self.scftype and "SQCDF TOL=" in line:
                    scftarget = float(line.split("=")[-1])

                # Normally, however, the density is used as the convergence criterium.
                # Deal with various versions:
                #   (GAMESS VERSION = 12 DEC 2003)
                #     DENSITY MATRIX CONV=  2.00E-05  DFT GRID SWITCH THRESHOLD=  3.00E-04
                #   (GAMESS VERSION = 22 FEB 2006)
                #     DENSITY MATRIX CONV=  1.00E-05
                #   (PC GAMESS version 6.2, Not DFT?)
                #     DENSITY CONV=  1.00E-05
                elif "DENSITY CONV" in line or "DENSITY MATRIX CONV" in line:
                    scftarget = float(line.split()[-1])

                line = next(inputfile)

            if not hasattr(self, "scftargets"):
                self.scftargets = []

            self.scftargets.append([scftarget])

            if not hasattr(self, "scfvalues"):
                self.scfvalues = []

            # Normally the iterations print in 6 columns.
            # For ROHF, however, it is 5 columns, thus this extra parameter.
            if "ROHF" in self.scftype:
                self.scf_valcol = 4
            else:
                self.scf_valcol = 5

            line = next(inputfile)

            # SCF iterations are terminated by a blank line.
            # The first four characters usually contains the step number.
            # However, lines can also contain messages, including:
            #   * * *   INITIATING DIIS PROCEDURE   * * *
            #   CONVERGED TO SWOFF, SO DFT CALCULATION IS NOW SWITCHED ON
            #   DFT CODE IS SWITCHING BACK TO THE FINER GRID
            values = []
            while line.strip():
                try:
                    temp = int(line[0:4])
                except ValueError:
                    pass
                else:
                    values.append([float(line.split()[self.scf_valcol])])
                try:
                    line = next(inputfile)
                except StopIteration:
                    self.logger.warning('File terminated before end of last SCF!')
                    break
            self.scfvalues.append(values)

        # Sometimes, only the first SCF cycle has the banner parsed for above,
        # so we must identify them from the header before the SCF iterations.
        # The example we have for this is the GeoOpt unittest for Firefly8.
        if line[1:8] == "ITER EX":

            # In this case, the convergence targets are not printed, so we assume
            # they do not change.
            self.scftargets.append(self.scftargets[-1])

            values = []
            line = next(inputfile)
            while line.strip():
                try:
                    temp = int(line[0:4])
                except ValueError:
                    pass
                else:
                    values.append([float(line.split()[self.scf_valcol])])
                line = next(inputfile)
            self.scfvalues.append(values)

        # Extract normal coordinate analysis, including vibrational frequencies (vibfreq),
        # IT intensities (vibirs) and displacements (vibdisps).
        #
        # This section typically looks like the following in GAMESS-US:
        #
        # MODES 1 TO 6 ARE TAKEN AS ROTATIONS AND TRANSLATIONS.
        #
        #     FREQUENCIES IN CM**-1, IR INTENSITIES IN DEBYE**2/AMU-ANGSTROM**2,
        #     REDUCED MASSES IN AMU.
        #
        #                          1           2           3           4           5
        #       FREQUENCY:        52.49       41.45       17.61        9.23       10.61
        #    REDUCED MASS:      3.92418     3.77048     5.43419     6.44636     5.50693
        #    IR INTENSITY:      0.00013     0.00001     0.00004     0.00000     0.00003
        #
        # ...or in the case of a numerical Hessian job...
        #
        # MODES 1 TO 5 ARE TAKEN AS ROTATIONS AND TRANSLATIONS.
        #
        #     FREQUENCIES IN CM**-1, IR INTENSITIES IN DEBYE**2/AMU-ANGSTROM**2,
        #     REDUCED MASSES IN AMU.
        #
        #                          1           2           3           4           5
        #       FREQUENCY:         0.05        0.03        0.03       30.89       30.94
        #    REDUCED MASS:      8.50125     8.50137     8.50136     1.06709     1.06709
        #
        # ...whereas PC-GAMESS has...
        #
        # MODES 1 TO 6 ARE TAKEN AS ROTATIONS AND TRANSLATIONS.
        #
        #     FREQUENCIES IN CM**-1, IR INTENSITIES IN DEBYE**2/AMU-ANGSTROM**2
        #
        #                          1           2           3           4           5
        #       FREQUENCY:         5.89        1.46        0.01        0.01        0.01
        #    IR INTENSITY:      0.00000     0.00000     0.00000     0.00000     0.00000
        #
        # If Raman is present we have (for PC-GAMESS)...
        #
        # MODES 1 TO 6 ARE TAKEN AS ROTATIONS AND TRANSLATIONS.
        #
        #     FREQUENCIES IN CM**-1, IR INTENSITIES IN DEBYE**2/AMU-ANGSTROM**2
        #     RAMAN INTENSITIES IN ANGSTROM**4/AMU, DEPOLARIZATIONS ARE DIMENSIONLESS
        #
        #                          1           2           3           4           5
        #       FREQUENCY:         5.89        1.46        0.04        0.03        0.01
        #    IR INTENSITY:      0.00000     0.00000     0.00000     0.00000     0.00000
        # RAMAN INTENSITY:       12.675       1.828       0.000       0.000       0.000
        #  DEPOLARIZATION:        0.750       0.750       0.124       0.009       0.750
        #
        # If GAMESS-US or PC-GAMESS has not reached the stationary point we have
        # and additional warning, repeated twice, like so (see n_water.log for an example):
        #
        #     *******************************************************
        #     * THIS IS NOT A STATIONARY POINT ON THE MOLECULAR PES *
        #     *     THE VIBRATIONAL ANALYSIS IS NOT VALID !!!       *
        #     *******************************************************
        #
        # There can also be additional warnings about the selection of modes, for example:
        #
        # * * * WARNING, MODE 6 HAS BEEN CHOSEN AS A VIBRATION
        #          WHILE MODE12 IS ASSUMED TO BE A TRANSLATION/ROTATION.
        # PLEASE VERIFY THE PROGRAM'S DECISION MANUALLY!
        #
        if "NORMAL COORDINATE ANALYSIS IN THE HARMONIC APPROXIMATION" in line:

            self.vibfreqs = []
            self.vibirs = []
            self.vibdisps = []

            # Need to get to the modes line, which is often preceeded by
            # a list of atomic weights and some possible warnings.
            # Pass the warnings to the logger if they are there.
            while not "MODES" in line:
                self.updateprogress(inputfile, "Frequency Information")

                line = next(inputfile)

                # Typical Atomic Masses section printed in GAMESS
                #               ATOMIC WEIGHTS (AMU)
                #
                # 1     O                15.99491
                # 2     H                 1.00782
                # 3     H                 1.00782
                if "ATOMIC WEIGHTS" in line:
                    atommasses = []
                    self.skip_line(inputfile,['b'])
                    # There is a blank line after ATOMIC WEIGHTS
                    line = next(inputfile)
                    while line.strip():
                        temp = line.strip().split()
                        atommasses.append(float(temp[2]))
                        line = next(inputfile)
                    self.set_attribute('atommasses', atommasses)

                if "THIS IS NOT A STATIONARY POINT" in line:
                    msg = "\n   This is not a stationary point on the molecular PES"
                    msg += "\n   The vibrational analysis is not valid!!!"
                    self.logger.warning(msg)
                if "* * * WARNING, MODE" in line:
                    line1 = line.strip()
                    line2 = next(inputfile).strip()
                    line3 = next(inputfile).strip()
                    self.logger.warning("\n   " + "\n   ".join((line1, line2, line3)))

            # In at least one case (regression zolm_dft3a.log) for older version of GAMESS-US,
            # the header concerning the range of nodes is formatted wrong and can look like so:
            # MODES 9 TO14 ARE TAKEN AS ROTATIONS AND TRANSLATIONS.
            #  ... although it's unclear whether this happens for all two-digit values.
            startrot = int(line.split()[1])
            if len(line.split()[2]) == 2:
                endrot = int(line.split()[3])
            else:
                endrot = int(line.split()[2][2:])

            self.skip_line(inputfile, 'blank')

            # Continue down to the first frequencies
            line = next(inputfile)
            while not line.strip() or not line.startswith("                          1"):
                line = next(inputfile)

            while not "SAYVETZ" in line:
                self.updateprogress(inputfile, "Frequency Information")

                # Note: there may be imaginary frequencies like this (which we make negative):
                #       FREQUENCY:       825.18 I    111.53       12.62       10.70        0.89
                #
                # A note for debuggers: some of these frequencies will be removed later,
                # assumed to be translations or rotations (see startrot/endrot above).
                for col in next(inputfile).split()[1:]:
                    if col == "I":
                        self.vibfreqs[-1] *= -1
                    else:
                        self.vibfreqs.append(float(col))

                line = next(inputfile)

                # Skip the symmetry (appears in newer versions), fixes bug #3476063.
                if line.find("SYMMETRY") >= 0:
                    line = next(inputfile)

                # Skip the reduced mass (not always present).
                if line.find("REDUCED") >= 0:
                    line = next(inputfile)

                # Not present in numerical Hessian calculations.
                if line.find("IR INTENSITY") >= 0:
                    irIntensity = map(float, line.strip().split()[2:])
                    self.vibirs.extend([utils.convertor(x, "Debye^2/amu-Angstrom^2", "km/mol") for x in irIntensity])
                    line = next(inputfile)

                # Read in Raman vibrational intensities if present.
                if line.find("RAMAN") >= 0:
                    if not hasattr(self, "vibramans"):
                        self.vibramans = []
                    ramanIntensity = line.strip().split()
                    self.vibramans.extend(list(map(float, ramanIntensity[2:])))
                    depolar = next(inputfile)
                    line = next(inputfile)

                # This line seems always to be blank.
                assert line.strip() == ''

                # Extract the Cartesian displacement vectors.
                p = [[], [], [], [], []]
                for j in range(self.natom):
                    q = [[], [], [], [], []]
                    for coord in "xyz":
                        line = next(inputfile)[21:]
                        cols = list(map(float, line.split()))
                        for i, val in enumerate(cols):
                            q[i].append(val)
                    for k in range(len(cols)):
                        p[k].append(q[k])
                self.vibdisps.extend(p[:len(cols)])

                # Skip the Sayvetz stuff at the end.
                for j in range(10):
                    line = next(inputfile)

                self.skip_line(inputfile, 'blank')
                line = next(inputfile)

            # Exclude rotations and translations.
            self.vibfreqs = numpy.array(self.vibfreqs[:startrot-1]+self.vibfreqs[endrot:], "d")
            self.vibirs = numpy.array(self.vibirs[:startrot-1]+self.vibirs[endrot:], "d")
            self.vibdisps = numpy.array(self.vibdisps[:startrot-1]+self.vibdisps[endrot:], "d")
            if hasattr(self, "vibramans"):
                self.vibramans = numpy.array(self.vibramans[:startrot-1]+self.vibramans[endrot:], "d")

        if line[5:21] == "ATOMIC BASIS SET":
            self.gbasis = []
            line = next(inputfile)
            while line.find("SHELL") < 0:
                line = next(inputfile)

            self.skip_lines(inputfile, ['blank', 'atomname'])

            # shellcounter stores the shell no of the last shell
            # in the previous set of primitives
            shellcounter = 1
            while line.find("TOTAL NUMBER") < 0:

                self.skip_line(inputfile, 'blank')

                line = next(inputfile)
                shellno = int(line.split()[0])
                shellgap = shellno - shellcounter
                gbasis = []  # Stores basis sets on one atom
                shellsize = 0
                while len(line.split()) != 1 and line.find("TOTAL NUMBER") < 0:
                    shellsize += 1
                    coeff = {}
                    # coefficients and symmetries for a block of rows
                    while line.strip():
                        temp = line.strip().split()
                        sym = temp[1]
                        assert sym in ['S', 'P', 'D', 'F', 'G', 'L']
                        if sym == "L":  # L refers to SP
                            if len(temp) == 6:  # GAMESS US
                                coeff.setdefault("S", []).append((float(temp[3]), float(temp[4])))
                                coeff.setdefault("P", []).append((float(temp[3]), float(temp[5])))
                            else:  # PC GAMESS
                                assert temp[6][-1] == temp[9][-1] == ')'
                                coeff.setdefault("S", []).append((float(temp[3]), float(temp[6][:-1])))
                                coeff.setdefault("P", []).append((float(temp[3]), float(temp[9][:-1])))
                        else:
                            if len(temp) == 5:  # GAMESS US
                                coeff.setdefault(sym, []).append((float(temp[3]), float(temp[4])))
                            else:  # PC GAMESS
                                assert temp[6][-1] == ')'
                                coeff.setdefault(sym, []).append((float(temp[3]), float(temp[6][:-1])))
                        line = next(inputfile)
                    # either a blank or a continuation of the block
                    if sym == "L":
                        gbasis.append(('S', coeff['S']))
                        gbasis.append(('P', coeff['P']))
                    else:
                        gbasis.append((sym, coeff[sym]))
                    line = next(inputfile)
                # either the start of the next block or the start of a new atom or
                # the end of the basis function section

                numtoadd = 1 + (shellgap // shellsize)
                shellcounter = shellno + shellsize
                for x in range(numtoadd):
                    self.gbasis.append(gbasis)

        # The eigenvectors, which also include MO energies and symmetries, follow
        # the *final* report of evalues and the last list of symmetries in the log file:
        #
        #           ------------
        #           EIGENVECTORS
        #           ------------
        #
        #                       1          2          3          4          5
        #                   -10.0162   -10.0161   -10.0039   -10.0039   -10.0029
        #                      BU         AG         BU         AG         AG
        #     1  C  1  S    0.699293   0.699290  -0.027566   0.027799   0.002412
        #     2  C  1  S    0.031569   0.031361   0.004097  -0.004054  -0.000605
        #     3  C  1  X    0.000908   0.000632  -0.004163   0.004132   0.000619
        #     4  C  1  Y   -0.000019   0.000033   0.000668  -0.000651   0.005256
        #     5  C  1  Z    0.000000   0.000000   0.000000   0.000000   0.000000
        #     6  C  2  S   -0.699293   0.699290   0.027566   0.027799   0.002412
        #     7  C  2  S   -0.031569   0.031361  -0.004097  -0.004054  -0.000605
        #     8  C  2  X    0.000908  -0.000632  -0.004163  -0.004132  -0.000619
        #     9  C  2  Y   -0.000019  -0.000033   0.000668   0.000651  -0.005256
        #    10  C  2  Z    0.000000   0.000000   0.000000   0.000000   0.000000
        #    11  C  3  S   -0.018967  -0.019439   0.011799  -0.014884  -0.452328
        #    12  C  3  S   -0.007748  -0.006932   0.000680  -0.000695  -0.024917
        #    13  C  3  X    0.002628   0.002997   0.000018   0.000061  -0.003608
        # ...
        #
        # There are blanks lines between each block.
        #
        # Warning! There are subtle differences between GAMESS-US and PC-GAMES
        # in the formatting of the first four columns. In particular, for F orbitals,
        # PC GAMESS:
        #   19  C   1 YZ   0.000000   0.000000   0.000000   0.000000   0.000000
        #   20  C    XXX   0.000000   0.000000   0.000000   0.000000   0.002249
        #   21  C    YYY   0.000000   0.000000  -0.025555   0.000000   0.000000
        #   22  C    ZZZ   0.000000   0.000000   0.000000   0.002249   0.000000
        #   23  C    XXY   0.000000   0.000000   0.001343   0.000000   0.000000
        # GAMESS US
        #   55  C  1 XYZ   0.000000   0.000000   0.000000   0.000000   0.000000
        #   56  C  1XXXX  -0.000014  -0.000067   0.000000   0.000000   0.000000
        #
        if line.find("EIGENVECTORS") == 10 or line.find("MOLECULAR ORBITALS") == 10:

            # This is the stuff that we can read from these blocks.
            self.moenergies = [[]]
            self.mosyms = [[]]

            if not hasattr(self, "nmo"):
                self.nmo = self.nbasis

            self.mocoeffs = [numpy.zeros((self.nmo, self.nbasis), "d")]

            readatombasis = False
            if not hasattr(self, "atombasis"):
                self.atombasis = []
                self.aonames = []
                for i in range(self.natom):
                    self.atombasis.append([])
                self.aonames = []
                readatombasis = True

            self.skip_line(inputfile, 'dashes')

            for base in range(0, self.nmo, 5):
                self.updateprogress(inputfile, "Coefficients")

                line = next(inputfile)

                # This makes sure that this section does not end prematurely,
                # which happens in regression 2CO.ccsd.aug-cc-pVDZ.out.
                if line.strip() != "":
                    break

                numbers = next(inputfile)  # Eigenvector numbers.

                # This is for regression CdtetraM1B3LYP.
                if "ALPHA SET" in numbers:
                    blank = next(inputfile)
                    numbers = next(inputfile)

                # If not all coefficients are printed, the logfile will go right to
                # the beta section if there is one, so break out in that case.
                if "BETA SET" in numbers:
                    line = numbers
                    break

                # Sometimes there are some blank lines here.
                while not line.strip():
                    line = next(inputfile)

                # Geometry optimizations don't have END OF RHF/DFT
                # CALCULATION, they head right into the next section.
                if "--------" in line:
                    break

                # Eigenvalues for these orbitals (in hartrees).
                try:
                    self.moenergies[0].extend([utils.convertor(float(x), "hartree", "eV") for x in line.split()])
                except:
                    self.logger.warning('MO section found but could not be parsed!')
                    break

                # Orbital symmetries.
                line = next(inputfile)
                if line.strip():
                    self.mosyms[0].extend(list(map(self.normalisesym, line.split())))

                # Now we have nbasis lines. We will use the same method as in normalise_aonames() before.
                p = re.compile("(\d+)\s*([A-Z][A-Z]?)\s*(\d+)\s*([A-Z]+)")
                oldatom = '0'
                i_atom = 0  # counter to keep track of n_atoms > 99
                flag_w = True  # flag necessary to keep from adding 100's at wrong time

                for i in range(self.nbasis):
                    line = next(inputfile)

                    # If line is empty, break (ex. for FMO in exam37 which is a regression).
                    if not line.strip():
                        break

                    # Fill atombasis and aonames only first time around
                    if readatombasis and base == 0:

                        aonames = []
                        start = line[:17].strip()
                        m = p.search(start)

                        if m:
                            g = m.groups()
                            g2 = int(g[2])  # atom index in GAMESS file; changes to 0 after 99

                            # Check if we have moved to a hundred
                            # if so, increment the counter and add it to the parsed value
                            # There will be subsequent 0's as that atoms AO's are parsed
                            # so wait until the next atom is parsed before resetting flag
                            if g2 == 0 and flag_w:
                                i_atom = i_atom + 100
                                flag_w = False  # handle subsequent AO's
                            if g2 != 0:
                                flag_w = True  # reset flag
                            g2 = g2 + i_atom

                            aoname = "%s%i_%s" % (g[1].capitalize(), g2, g[3])
                            oldatom = str(g2)
                            atomno = g2-1
                            orbno = int(g[0])-1
                        else:  # For F orbitals, as shown above
                            g = [x.strip() for x in line.split()]
                            aoname = "%s%s_%s" % (g[1].capitalize(), oldatom, g[2])
                            atomno = int(oldatom)-1
                            orbno = int(g[0])-1

                        self.atombasis[atomno].append(orbno)
                        self.aonames.append(aoname)

                    coeffs = line[15:]  # Strip off the crud at the start.
                    j = 0
                    while j*11+4 < len(coeffs):
                        self.mocoeffs[0][base+j, i] = float(coeffs[j * 11:(j + 1) * 11])
                        j += 1

            # If it's a restricted calc and no more properties, we have:
            #
            #  ...... END OF RHF/DFT CALCULATION ......
            #
            # If there are more properties (such as the density matrix):
            #               --------------
            #
            # If it's an unrestricted calculation, however, we now get the beta orbitals:
            #
            #  ----- BETA SET -----
            #
            #          ------------
            #          EIGENVECTORS
            #          ------------
            #
            #                      1          2          3          4          5
            # ...
            #
            if "BETA SET" not in line:
                line = next(inputfile)
                line = next(inputfile)

            # This can come in between the alpha and beta orbitals (see #130).
            if line.strip() == "LZ VALUE ANALYSIS FOR THE MOS":
                while line.strip():
                    line = next(inputfile)
                line = next(inputfile)

            # Covers label with both dashes and stars (like regression CdtetraM1B3LYP).
            if "BETA SET" in line:
                self.mocoeffs.append(numpy.zeros((self.nmo, self.nbasis), "d"))
                self.moenergies.append([])
                self.mosyms.append([])
                blank = next(inputfile)
                line = next(inputfile)

                # Sometimes EIGENVECTORS is missing, so rely on dashes to signal it.
                if set(line.strip()) == {'-'}:
                    self.skip_lines(inputfile, ['EIGENVECTORS', 'd', 'b'])
                    line = next(inputfile)

                for base in range(0, self.nmo, 5):
                    self.updateprogress(inputfile, "Coefficients")
                    if base != 0:
                        line = next(inputfile)
                        line = next(inputfile)
                    line = next(inputfile)
                    if "properties" in line.lower():
                        break
                    self.moenergies[1].extend([utils.convertor(float(x), "hartree", "eV") for x in line.split()])
                    line = next(inputfile)
                    self.mosyms[1].extend(list(map(self.normalisesym, line.split())))
                    for i in range(self.nbasis):
                        line = next(inputfile)
                        temp = line[15:]  # Strip off the crud at the start
                        j = 0
                        while j * 11 + 4 < len(temp):
                            self.mocoeffs[1][base+j, i] = float(temp[j * 11:(j + 1) * 11])
                            j += 1
                line = next(inputfile)
            self.moenergies = [numpy.array(x, "d") for x in self.moenergies]

        # Natural orbital coefficients and occupation numbers, presently supported only
        # for CIS calculations. Looks the same as eigenvectors, without symmetry labels.
        #
        #          --------------------
        #          CIS NATURAL ORBITALS
        #          --------------------
        #
        #                      1          2          3          4          5
        #
        #                    2.0158     2.0036     2.0000     2.0000     1.0000
        #
        #    1  O  1  S    0.000000  -0.157316   0.999428   0.164938   0.000000
        #    2  O  1  S    0.000000   0.754402   0.004472  -0.581970   0.000000
        # ...
        #
        if line[10:30] == "CIS NATURAL ORBITALS":

            self.nocoeffs = numpy.zeros((self.nmo, self.nbasis), "d")
            self.nooccnos = []

            self.skip_line(inputfile, 'dashes')

            for base in range(0, self.nmo, 5):

                self.skip_lines(inputfile, ['blank', 'numbers'])

                # The eigenvalues that go along with these natural orbitals are
                # their occupation numbers. Sometimes there are blank lines before them.
                line = next(inputfile)
                while not line.strip():
                    line = next(inputfile)
                eigenvalues = map(float, line.split())
                self.nooccnos.extend(eigenvalues)

                # Orbital symemtry labels are normally here for MO coefficients.
                line = next(inputfile)

                # Now we have nbasis lines with the coefficients.
                for i in range(self.nbasis):

                    line = next(inputfile)
                    coeffs = line[15:]
                    j = 0
                    while j*11+4 < len(coeffs):
                        self.nocoeffs[base+j, i] = float(coeffs[j * 11:(j + 1) * 11])
                        j += 1

        # We cannot trust this self.homos until we come to the phrase:
        #   SYMMETRIES FOR INITAL GUESS ORBITALS FOLLOW
        # which either is followed by "ALPHA" or "BOTH" at which point we can say
        # for certain that it is an un/restricted calculations.
        # Note that MCSCF calcs also print this search string, so make sure
        #   that self.homos does not exist yet.
        if line[1:28] == "NUMBER OF OCCUPIED ORBITALS" and not hasattr(self, 'homos'):

            homos = [int(line.split()[-1])-1]
            line = next(inputfile)
            homos.append(int(line.split()[-1])-1)

            self.set_attribute('homos', homos)

        if line.find("SYMMETRIES FOR INITIAL GUESS ORBITALS FOLLOW") >= 0:
            # Not unrestricted, so lop off the second index.
            # In case the search string above was not used (ex. FMO in exam38),
            #   we can try to use the next line which should also contain the
            #   number of occupied orbitals.
            if line.find("BOTH SET(S)") >= 0:
                nextline = next(inputfile)
                if "ORBITALS ARE OCCUPIED" in nextline:
                    homos = int(nextline.split()[0])-1
                    if hasattr(self, "homos"):
                        try:
                            assert self.homos[0] == homos
                        except AssertionError:
                            self.logger.warning("Number of occupied orbitals not consistent. This is normal for ECP and FMO jobs.")
                    else:
                        self.homos = [homos]
                self.homos = numpy.resize(self.homos, [1])

        # Set the total number of atoms, only once.
        # Normally GAMESS print TOTAL NUMBER OF ATOMS, however in some cases
        #   this is slightly different (ex. lower case for FMO in exam37).
        if not hasattr(self, "natom") and "NUMBER OF ATOMS" in line.upper():
            natom = int(line.split()[-1])
            self.set_attribute('natom', natom)

        # The first is from Julien's Example and the second is from Alexander's
        # I think it happens if you use a polar basis function instead of a cartesian one
        if line.find("NUMBER OF CARTESIAN GAUSSIAN BASIS") == 1 or line.find("TOTAL NUMBER OF BASIS FUNCTIONS") == 1:
            nbasis = int(line.strip().split()[-1])
            self.set_attribute('nbasis', nbasis)

        elif line.find("TOTAL NUMBER OF CONTAMINANTS DROPPED") >= 0:
            nmos_dropped = int(line.split()[-1])
            if hasattr(self, "nmo"):
                self.set_attribute('nmo', self.nmo - nmos_dropped)
            else:
                self.set_attribute('nmo', self.nbasis - nmos_dropped)

        # Note that this line is present if ISPHER=1, e.g. for C_bigbasis
        elif line.find("SPHERICAL HARMONICS KEPT IN THE VARIATION SPACE") >= 0:
            nmo = int(line.strip().split()[-1])
            self.set_attribute('nmo', nmo)

        # Note that this line is not always present, so by default
        # NBsUse is set equal to NBasis (see below).
        elif line.find("TOTAL NUMBER OF MOS IN VARIATION SPACE") == 1:
            nmo = int(line.split()[-1])
            self.set_attribute('nmo', nmo)

        elif line.find("OVERLAP MATRIX") == 0 or line.find("OVERLAP MATRIX") == 1:
            # The first is for PC-GAMESS, the second for GAMESS
            # Read 1-electron overlap matrix
            if not hasattr(self, "aooverlaps"):
                self.aooverlaps = numpy.zeros((self.nbasis, self.nbasis), "d")
            else:
                self.logger.info("Reading additional aooverlaps...")
            base = 0
            while base < self.nbasis:
                self.updateprogress(inputfile, "Overlap")

                self.skip_lines(inputfile, ['b', 'basis_fn_number', 'b'])

                for i in range(self.nbasis - base):  # Fewer lines each time
                    line = next(inputfile)
                    temp = line.split()
                    for j in range(4, len(temp)):
                        self.aooverlaps[base+j-4, i+base] = float(temp[j])
                        self.aooverlaps[i+base, base+j-4] = float(temp[j])
                base += 5

        # ECP Pseudopotential information
        if "ECP POTENTIALS" in line:
            if not hasattr(self, "coreelectrons"):
                self.coreelectrons = [0]*self.natom

            self.skip_lines(inputfile, ['d', 'b'])

            header = next(inputfile)
            while header.split()[0] == "PARAMETERS":
                name = header[17:25]
                atomnum = int(header[34:40])
                # The pseudopotnetial is given explicitely
                if header[40:50] == "WITH ZCORE":
                    zcore = int(header[50:55])
                    lmax = int(header[63:67])
                    self.coreelectrons[atomnum-1] = zcore
                # The pseudopotnetial is copied from another atom
                if header[40:55] == "ARE THE SAME AS":
                    atomcopy = int(header[60:])
                    self.coreelectrons[atomnum-1] = self.coreelectrons[atomcopy-1]
                line = next(inputfile)
                while line.split() != []:
                    line = next(inputfile)
                header = next(inputfile)

        # This was used before refactoring the parser, geotargets was set here after parsing.
        #if not hasattr(self, "geotargets"):
        #    opttol = 1e-4
        #    self.geotargets = numpy.array([opttol, 3. / opttol], "d")
        #if hasattr(self,"geovalues"): self.geovalues = numpy.array(self.geovalues, "d")

        # This is quite simple to parse, but some files seem to print certain lines twice,
        # repeating the populations without charges, but not in proper order.
        # The unrestricted calculations are a bit tricky, since GAMESS-US prints populations
        # for both alpha and beta orbitals in the same format and with the same title,
        # but it still prints the charges only at the very end.
        if "TOTAL MULLIKEN AND LOWDIN ATOMIC POPULATIONS" in line:

            if not hasattr(self, "atomcharges"):
                self.atomcharges = {}

            header = next(inputfile)
            line = next(inputfile)

            # It seems that when population are printed twice (without charges),
            # there is a blank line along the way (after the first header),
            # so let's get a flag out of that circumstance.
            doubles_printed = line.strip() == ""
            if doubles_printed:
                title = next(inputfile)
                header = next(inputfile)
                line = next(inputfile)

            # Only go further if the header had five columns, which should
            # be the case when both populations and charges are printed.
            # This is pertinent for both double printing and unrestricted output.
            if not len(header.split()) == 5:
                return
            mulliken, lowdin = [], []
            while line.strip():
                if line.strip() and doubles_printed:
                    line = next(inputfile)
                mulliken.append(float(line.split()[3]))
                lowdin.append(float(line.split()[5]))
                line = next(inputfile)
            self.atomcharges["mulliken"] = mulliken
            self.atomcharges["lowdin"] = lowdin

        #          ---------------------
        #          ELECTROSTATIC MOMENTS
        #          ---------------------
        #
        # POINT   1           X           Y           Z (BOHR)    CHARGE
        #                -0.000000    0.000000    0.000000       -0.00 (A.U.)
        #         DX          DY          DZ         /D/  (DEBYE)
        #     0.000000   -0.000000    0.000000    0.000000
        #
        if line.strip() == "ELECTROSTATIC MOMENTS":

            self.skip_lines(inputfile, ['d', 'b'])
            line = next(inputfile)

            # The old PC-GAMESS prints memory assignment information here.
            if "MEMORY ASSIGNMENT" in line:
                memory_assignment = next(inputfile)
                line = next(inputfile)

            # If something else ever comes up, we should get a signal from this assert.
            assert line.split()[0] == "POINT"

            # We can get the reference point from here, as well as
            # check here that the net charge of the molecule is correct.
            coords_and_charge = next(inputfile)
            assert coords_and_charge.split()[-1] == '(A.U.)'
            reference = numpy.array([float(x) for x in coords_and_charge.split()[:3]])
            reference = utils.convertor(reference, 'bohr', 'Angstrom')
            charge = float(coords_and_charge.split()[-2])
            self.set_attribute('charge', charge)

            dipoleheader = next(inputfile)
            assert dipoleheader.split()[:3] == ['DX', 'DY', 'DZ']
            assert dipoleheader.split()[-1] == "(DEBYE)"

            dipoleline = next(inputfile)
            dipole = [float(d) for d in dipoleline.split()[:3]]

            # The dipole is always the first multipole moment to be printed,
            # so if it already exists, we will overwrite all moments since we want
            # to leave just the last printed value (could change in the future).
            if not hasattr(self, 'moments'):
                self.moments = [reference, dipole]
            else:
                try:
                    assert self.moments[1] == dipole
                except AssertionError:
                    self.logger.warning('Overwriting previous multipole moments with new values')
                    self.logger.warning('This could be from post-HF properties or geometry optimization')
                    self.moments = [reference, dipole]

        # Static polarizability from a harmonic frequency calculation
        # with $CPHF/POLAR=.TRUE.
        if line.strip() == 'ALPHA POLARIZABILITY TENSOR (ANGSTROMS**3)':
            if not hasattr(self, 'polarizabilities'):
                self.polarizabilities = []
            polarizability = numpy.zeros(shape=(3, 3))
            self.skip_lines(inputfile, ['d', 'b', 'directions'])
            for i in range(3):
                line = next(inputfile)
                polarizability[i, :i+1] = [float(x) for x in line.split()[1:]]
            polarizability = utils.symmetrize(polarizability, use_triangle='lower')
            # Convert from Angstrom**3 to bohr**3 (a.u.**3).
            volume_convert = numpy.vectorize(lambda x: x * utils.convertor(1, 'Angstrom', 'bohr') ** 3)
            polarizability = volume_convert(polarizability)
            self.polarizabilities.append(polarizability)

        # Static and dynamic polarizability from RUNTYP=TDHF.
        if line.strip() == 'TIME-DEPENDENT HARTREE-FOCK NLO PROPERTIES':
            if not hasattr(self, 'polarizabilities'):
                self.polarizabilities = []
            polarizability = numpy.empty(shape=(3, 3))
            coord_to_idx = {'X': 0, 'Y': 1, 'Z': 2}
            self.skip_lines(inputfile, ['d', 'b', 'dots'])
            line = next(inputfile)
            assert 'ALPHA AT' in line
            self.skip_lines(inputfile, ['dots', 'b'])
            for a in range(3):
                for b in range(3):
                    line = next(inputfile)
                    tokens = line.split()
                    i, j = coord_to_idx[tokens[1][0]], coord_to_idx[tokens[1][1]]
                    polarizability[i, j] = tokens[3]
            self.polarizabilities.append(polarizability)


if __name__ == "__main__":
    import doctest, gamessparser, sys
    if len(sys.argv) == 1:
        doctest.testmod(gamessparser, verbose=False)

    if len(sys.argv) >= 2:
        parser = gamessparser.GAMESS(sys.argv[1])
        data = parser.parse()

    if len(sys.argv) > 2:
        for i in range(len(sys.argv[2:])):
            if hasattr(data, sys.argv[2 + i]):
                print(getattr(data, sys.argv[2 + i]))<|MERGE_RESOLUTION|>--- conflicted
+++ resolved
@@ -72,13 +72,10 @@
 
     def extract(self, inputfile, line):
         """Extract information from the file object inputfile."""
-<<<<<<< HEAD
         
         # extract the version number first
         if line.find("GAMESS VERSION") >= 0:
             self.metadata["package_version"] = line.split()[4] + line.split()[5] + line.split()[6]
-=======
->>>>>>> f2f28613
 
         if line[1:12] == "INPUT CARD>":
             return
